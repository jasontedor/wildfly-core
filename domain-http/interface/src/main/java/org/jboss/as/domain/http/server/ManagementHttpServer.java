/*
 * JBoss, Home of Professional Open Source.
 * Copyright 2011, Red Hat, Inc., and individual contributors
 * as indicated by the @author tags. See the copyright.txt file in the
 * distribution for a full listing of individual contributors.
 *
 * This is free software; you can redistribute it and/or modify it
 * under the terms of the GNU Lesser General Public License as
 * published by the Free Software Foundation; either version 2.1 of
 * the License, or (at your option) any later version.
 *
 * This software is distributed in the hope that it will be useful,
 * but WITHOUT ANY WARRANTY; without even the implied warranty of
 * MERCHANTABILITY or FITNESS FOR A PARTICULAR PURPOSE. See the GNU
 * Lesser General Public License for more details.
 *
 * You should have received a copy of the GNU Lesser General Public
 * License along with this software; if not, write to the Free
 * Software Foundation, Inc., 51 Franklin St, Fifth Floor, Boston, MA
 * 02110-1301 USA, or see the FSF site: http://www.fsf.org.
 */
package org.jboss.as.domain.http.server;

import static org.jboss.as.domain.http.server.logging.HttpServerLogger.ROOT_LOGGER;
import static org.xnio.Options.SSL_CLIENT_AUTH_MODE;
import io.undertow.protocols.ssl.UndertowXnioSsl;
import io.undertow.security.api.AuthenticationMechanism;
import io.undertow.security.api.AuthenticationMode;
import io.undertow.security.handlers.AuthenticationCallHandler;
import io.undertow.security.handlers.AuthenticationConstraintHandler;
import io.undertow.security.handlers.AuthenticationMechanismsHandler;
import io.undertow.security.handlers.SecurityInitialHandler;
import io.undertow.security.handlers.SinglePortConfidentialityHandler;
import io.undertow.security.idm.DigestAlgorithm;
import io.undertow.security.impl.BasicAuthenticationMechanism;
import io.undertow.security.impl.CachedAuthenticatedSessionMechanism;
import io.undertow.security.impl.ClientCertAuthenticationMechanism;
import io.undertow.security.impl.DigestAuthenticationMechanism;
import io.undertow.security.impl.DigestQop;
import io.undertow.security.impl.GSSAPIAuthenticationMechanism;
import io.undertow.security.impl.SimpleNonceManager;
import io.undertow.server.HttpHandler;
import io.undertow.server.HttpServerExchange;
import io.undertow.server.handlers.BlockingHandler;
import io.undertow.server.handlers.CanonicalPathHandler;
import io.undertow.server.handlers.ChannelUpgradeHandler;
import io.undertow.server.handlers.PathHandler;
import io.undertow.server.handlers.cache.CacheHandler;
import io.undertow.server.handlers.cache.DirectBufferCache;
import io.undertow.server.handlers.error.SimpleErrorPageHandler;
import io.undertow.server.protocol.http.HttpOpenListener;
import io.undertow.util.Headers;

import java.io.IOException;
import java.net.InetSocketAddress;
import java.util.ArrayList;
import java.util.Collection;
import java.util.Collections;
import java.util.List;
import java.util.Set;
import java.util.function.Supplier;
import java.util.stream.Collectors;

import javax.net.ssl.SSLContext;

import org.jboss.as.controller.ControlledProcessStateService;
import org.jboss.as.controller.ModelController;
import org.jboss.as.domain.http.server.cors.CorsHttpHandler;
import org.jboss.as.domain.http.server.logging.HttpServerLogger;
import org.jboss.as.domain.http.server.security.AnonymousMechanism;
import org.jboss.as.domain.http.server.security.AuthenticationMechanismWrapper;
import org.jboss.as.domain.http.server.security.DmrFailureReadinessHandler;
import org.jboss.as.domain.http.server.security.ElytronSubjectDoAsHandler;
import org.jboss.as.domain.http.server.security.LogoutHandler;
import org.jboss.as.domain.http.server.security.RealmIdentityManager;
import org.jboss.as.domain.http.server.security.RedirectReadinessHandler;
import org.jboss.as.domain.http.server.security.ServerSubjectFactory;
import org.jboss.as.domain.http.server.security.SubjectDoAsHandler;
import org.jboss.as.domain.management.AuthMechanism;
import org.jboss.as.domain.management.SecurityRealm;
import org.jboss.modules.Module;
import org.jboss.modules.ModuleIdentifier;
import org.jboss.modules.ModuleLoadException;
import org.wildfly.elytron.web.undertow.server.ElytronContextAssociationHandler;
import org.wildfly.elytron.web.undertow.server.ElytronRunAsHandler;
import org.wildfly.security.auth.server.HttpAuthenticationFactory;
import org.wildfly.security.http.HttpServerAuthenticationMechanism;
import org.xnio.BufferAllocator;
import org.xnio.ByteBufferSlicePool;
import org.xnio.ChannelListener;
import org.xnio.ChannelListeners;
import org.xnio.IoUtils;
import org.xnio.OptionMap;
import org.xnio.Options;
import org.xnio.SslClientAuthMode;
import org.xnio.StreamConnection;
import org.xnio.Xnio;
import org.xnio.XnioWorker;
import org.xnio.channels.AcceptingChannel;
import org.xnio.conduits.StreamSinkConduit;
import org.xnio.ssl.SslConnection;
import org.xnio.ssl.XnioSsl;

/**
 * The general HTTP server for handling management API requests.
 *
 * @author <a href="mailto:darran.lofthouse@jboss.com">Darran Lofthouse</a>
 */
public class ManagementHttpServer {

    private final HttpOpenListener openListener;
    private final InetSocketAddress httpAddress;
    private final InetSocketAddress secureAddress;
    private final XnioWorker worker;
    private volatile AcceptingChannel<StreamConnection> normalServer;
    private volatile AcceptingChannel<SslConnection> secureServer;
    private final SSLContext sslContext;
    private final SslClientAuthMode sslClientAuthMode;

<<<<<<< HEAD
    private ManagementHttpServer(HttpOpenListener openListener, InetSocketAddress httpAddress, InetSocketAddress secureAddress, SSLContext sslContext, SslClientAuthMode sslClientAuthMode) {
=======

    private ManagementHttpServer(HttpOpenListener openListener, InetSocketAddress httpAddress, InetSocketAddress secureAddress, SSLContext sslContext,
                                 SslClientAuthMode sslClientAuthMode, XnioWorker worker) {
>>>>>>> e998d2bb
        this.openListener = openListener;
        this.httpAddress = httpAddress;
        this.secureAddress = secureAddress;
        this.sslContext = sslContext;
        this.sslClientAuthMode = sslClientAuthMode;
        this.worker = worker;
    }

    public void start() {
        final Xnio xnio;
        try {
            //Do what org.jboss.as.remoting.XnioUtil does
            xnio = Xnio.getInstance(null, Module.getModuleFromCallerModuleLoader(ModuleIdentifier.fromString("org.jboss.xnio.nio")).getClassLoader());
        } catch (Exception e) {
            throw new IllegalStateException(e.getLocalizedMessage());
        }
        try {

            OptionMap.Builder serverOptionsBuilder = OptionMap.builder()
                    .set(Options.TCP_NODELAY, true)
                    .set(Options.REUSE_ADDRESSES, true);
            ChannelListener acceptListener = ChannelListeners.openListenerAdapter(openListener);
            if (httpAddress != null) {
                normalServer = worker.createStreamConnectionServer(httpAddress, acceptListener, serverOptionsBuilder.getMap());
                normalServer.resumeAccepts();
            }
            if (secureAddress != null) {
                if (sslClientAuthMode != null) {
                    serverOptionsBuilder.set(SSL_CLIENT_AUTH_MODE, sslClientAuthMode);
                }
                OptionMap secureOptions = serverOptionsBuilder.getMap();
                XnioSsl xnioSsl = new UndertowXnioSsl(worker.getXnio(), secureOptions, sslContext);
                secureServer = xnioSsl.createSslConnectionServer(worker, secureAddress, acceptListener, secureOptions);
                secureServer.resumeAccepts();
            }
        } catch (IOException e) {
            throw new RuntimeException(e);
        }
    }

    public void stop() {
        IoUtils.safeClose(normalServer);
        IoUtils.safeClose(secureServer);
    }

<<<<<<< HEAD
    private static SSLContext getSSLContext(Builder builder) {
        if (builder.httpAuthenticationFactory != null) {
            throw new IllegalStateException("Obtaining a SSLContext from a SecurityDomain not currently supported.");
        } else if (builder.securityRealm != null) {
            return builder.securityRealm.getSSLContext();
        } else {
            throw ROOT_LOGGER.noRealmOrDomain();
        }
    }
=======
    public static ManagementHttpServer create(InetSocketAddress bindAddress, InetSocketAddress secureBindAddress, int backlog,
                                              ModelController modelController, SecurityRealm securityRealm, ControlledProcessStateService controlledProcessStateService,
                                              ConsoleMode consoleMode, String consoleSlot, final ChannelUpgradeHandler upgradeHandler,
                                              ManagementHttpRequestProcessor managementHttpRequestProcessor, Collection<String> allowedOrigins, XnioWorker worker) throws IOException, StartException {
>>>>>>> e998d2bb

    private static SslClientAuthMode getSslClientAuthMode(Builder builder) {
        if (builder.httpAuthenticationFactory != null) {
            return null;
        } else if (builder.securityRealm != null) {
            Set<AuthMechanism> supportedMechanisms = builder.securityRealm.getSupportedAuthenticationMechanisms();
            if (supportedMechanisms.contains(AuthMechanism.CLIENT_CERT)) {
                if (supportedMechanisms.contains(AuthMechanism.DIGEST)
                        || supportedMechanisms.contains(AuthMechanism.PLAIN)) {
                    // Username / Password auth is possible so don't mandate a client certificate.
                    return SslClientAuthMode.REQUESTED;
                } else {
                    return SslClientAuthMode.REQUIRED;
                }
            }

            return null;
        } else {
            throw ROOT_LOGGER.noRealmOrDomain();
        }
    }

    private static ManagementHttpServer create(Builder builder) {
        SSLContext sslContext = null;
        SslClientAuthMode sslClientAuthMode = null;
        if (builder.secureBindAddress != null) {
            sslContext = getSSLContext(builder);
            if (sslContext == null) {
                throw ROOT_LOGGER.sslRequestedNoSslContext();
            }
            sslClientAuthMode = getSslClientAuthMode(builder);
        }

        HttpOpenListener openListener = new HttpOpenListener(new ByteBufferSlicePool(BufferAllocator.DIRECT_BYTE_BUFFER_ALLOCATOR, 4096, 10 * 4096));

        int secureRedirectPort = builder.secureBindAddress != null ? builder.secureBindAddress.getPort() : -1;
        // WFLY-2870 -- redirect not supported if bindAddress and secureBindAddress are using different InetAddress
        boolean redirectSupported = (builder.bindAddress == null || builder.secureBindAddress == null || builder.bindAddress.getAddress().equals(builder.secureBindAddress.getAddress()));
        if (!redirectSupported && secureRedirectPort > 0) {
            HttpServerLogger.ROOT_LOGGER.httpsRedirectNotSupported(builder.bindAddress.getAddress(), builder.secureBindAddress.getAddress());
            secureRedirectPort = -1;
        }

<<<<<<< HEAD
        setupOpenListener(openListener, secureRedirectPort, builder);
        return new ManagementHttpServer(openListener, builder.bindAddress, builder.secureBindAddress, sslContext, sslClientAuthMode);
=======
        setupOpenListener(openListener, modelController, consoleMode, consoleSlot, controlledProcessStateService,
                secureRedirectPort, securityRealm, upgradeHandler, managementHttpRequestProcessor, allowedOrigins);
        return new ManagementHttpServer(openListener, bindAddress, secureBindAddress, sslContext, sslClientAuthMode, worker);
>>>>>>> e998d2bb
    }

    private static void addRedirectRedinessHandler(PathHandler pathHandler, ResourceHandlerDefinition consoleHandler, Builder builder) {
        HttpHandler readinessHandler = new RedirectReadinessHandler(builder.securityRealm, consoleHandler.getHandler(), ErrorContextHandler.ERROR_CONTEXT);
        pathHandler.addPrefixPath(consoleHandler.getContext(), readinessHandler);
    }

    private static void addDmrRedinessHandler(PathHandler pathHandler, HttpHandler domainApiHandler, Builder builder) {
        HttpHandler readinessHandler = new DmrFailureReadinessHandler(builder.securityRealm, domainApiHandler, ErrorContextHandler.ERROR_CONTEXT);
        pathHandler.addPrefixPath(DomainApiCheckHandler.PATH, readinessHandler);
        pathHandler.addExactPath("management-upload", readinessHandler);
    }

    private static void addLogoutHandler(PathHandler pathHandler, Builder builder) {
        if (builder.securityRealm != null) {
            pathHandler.addPrefixPath(LogoutHandler.PATH, new LogoutHandler(builder.securityRealm.getName()));
        }
    }

    private static void setupOpenListener(HttpOpenListener listener, int secureRedirectPort, Builder builder) {
        CanonicalPathHandler canonicalPathHandler = new CanonicalPathHandler();

        ManagementHttpRequestHandler managementHttpRequestHandler = new ManagementHttpRequestHandler(builder.managementHttpRequestProcessor, canonicalPathHandler);
        CorsHttpHandler corsHandler = new CorsHttpHandler(managementHttpRequestHandler, builder.allowedOrigins);
        listener.setRootHandler(new UpgradeFixHandler(corsHandler));

        PathHandler pathHandler = new PathHandler();
        HttpHandler current = pathHandler;
        if (builder.upgradeHandler != null) {
            builder.upgradeHandler.setNonUpgradeHandler(current);
            current = builder.upgradeHandler;
        }

        if (secureRedirectPort > 0) {
            // Add handler for redirect from http to https if needed
            current = new SinglePortConfidentialityHandler(current, secureRedirectPort);
        }
        // caching handler, used for static resources
        current = new CacheHandler(new DirectBufferCache(1024, 1024 * 10, 1024 * 1000, BufferAllocator.BYTE_BUFFER_ALLOCATOR),
                current);
        current = new SimpleErrorPageHandler(current);

        canonicalPathHandler.setNext(current);

        ResourceHandlerDefinition consoleHandler = null;
        try {
            consoleHandler = builder.consoleMode.createConsoleHandler(builder.consoleSlot);
        } catch (ModuleLoadException e) {
            ROOT_LOGGER.consoleModuleNotFound(builder.consoleSlot == null ? "main" : builder.consoleSlot);
        }

        try {
            pathHandler.addPrefixPath(ErrorContextHandler.ERROR_CONTEXT, ErrorContextHandler.createErrorContext(builder.consoleSlot));
        } catch (ModuleLoadException e) {
            ROOT_LOGGER.errorContextModuleNotFound(builder.consoleSlot == null ? "main" : builder.consoleSlot);
        }

        ManagementRootConsoleRedirectHandler rootConsoleRedirectHandler = new ManagementRootConsoleRedirectHandler(
                consoleHandler);
        HttpHandler domainApiHandler = new DomainApiCheckHandler(builder.modelController, builder.controlledProcessStateService, builder.allowedOrigins);
        pathHandler.addPrefixPath("/", rootConsoleRedirectHandler);
        if (consoleHandler != null) {
            addRedirectRedinessHandler(pathHandler, consoleHandler, builder);
        }

        domainApiHandler = secureDomainAccess(domainApiHandler, builder);
        addDmrRedinessHandler(pathHandler, domainApiHandler, builder);
        addLogoutHandler(pathHandler, builder);
    }

    private static HttpHandler secureDomainAccess(HttpHandler domainHandler, final Builder builder) {
        if (builder.httpAuthenticationFactory != null) {
            domainHandler = new ElytronSubjectDoAsHandler(domainHandler, builder.httpAuthenticationFactory.getSecurityDomain());
            domainHandler = new ElytronRunAsHandler(domainHandler);
            domainHandler = new BlockingHandler(domainHandler);
            return secureDomainAccess(domainHandler, builder.httpAuthenticationFactory);
        } else if (builder.securityRealm != null) {
            domainHandler = new SubjectDoAsHandler(domainHandler);
            domainHandler = new BlockingHandler(domainHandler);
            return secureDomainAccess(domainHandler, builder.securityRealm);
        }

        return new BlockingHandler(domainHandler);
    }

    private static HttpHandler secureDomainAccess(final HttpHandler domainHandler, final SecurityRealm securityRealm) {
        RealmIdentityManager rim = new RealmIdentityManager(securityRealm);
        List<AuthenticationMechanism> undertowMechanisms;
        if (securityRealm != null) {
            Set<AuthMechanism> mechanisms = securityRealm.getSupportedAuthenticationMechanisms();
            undertowMechanisms = new ArrayList<AuthenticationMechanism>(mechanisms.size());
            undertowMechanisms.add(wrap(new CachedAuthenticatedSessionMechanism(), null));
            for (AuthMechanism current : mechanisms) {
                switch (current) {
                    case KERBEROS:
                        undertowMechanisms.add(wrap(new GSSAPIAuthenticationMechanism(new ServerSubjectFactory(securityRealm,
                                rim)), current));
                        break;
                    case CLIENT_CERT:
                        undertowMechanisms.add(wrap(new ClientCertAuthenticationMechanism(), current));
                        break;
                    case DIGEST:
                        List<DigestAlgorithm> digestAlgorithms = Collections.singletonList(DigestAlgorithm.MD5);
                        List<DigestQop> digestQops = Collections.singletonList(DigestQop.AUTH);
                        undertowMechanisms.add(wrap(new DigestAuthenticationMechanism(digestAlgorithms, digestQops,
                                securityRealm.getName(), "/management", new SimpleNonceManager()), current));
                        break;
                    case PLAIN:
                        undertowMechanisms.add(wrap(new BasicAuthenticationMechanism(securityRealm.getName()), current));
                        break;
                    case LOCAL:
                        break;
                }
            }
        } else {
            undertowMechanisms = Collections.singletonList(wrap(new AnonymousMechanism(), null));
        }

        // If the only mechanism is the cached mechanism then no need to add these.
        HttpHandler current = domainHandler;
        current = new AuthenticationCallHandler(current);
        // Currently the security handlers are being added after a PATH handler so we know authentication is required by
        // this point.
        current = new AuthenticationConstraintHandler(current);
        current = new AuthenticationMechanismsHandler(current, undertowMechanisms);

        return new SecurityInitialHandler(AuthenticationMode.PRO_ACTIVE, rim, current);
    }

    private static AuthenticationMechanism wrap(final AuthenticationMechanism toWrap, final AuthMechanism mechanism) {
        return new AuthenticationMechanismWrapper(toWrap, mechanism);
    }

    private static HttpHandler secureDomainAccess(HttpHandler domainHandler, final HttpAuthenticationFactory httpAuthenticationFactory) {
        domainHandler = new AuthenticationCallHandler(domainHandler);
        domainHandler = new AuthenticationConstraintHandler(domainHandler);
        Supplier<List<HttpServerAuthenticationMechanism>> mechanismSupplier = () ->
            httpAuthenticationFactory.getMechanismNames().stream()
            .map(s -> {
                    try {
                        return httpAuthenticationFactory.createMechanism(s);
                    } catch (Exception e) {
                        return null;
                    }
                })
            .collect(Collectors.toList());
        domainHandler = new ElytronContextAssociationHandler(domainHandler, mechanismSupplier);

        return domainHandler;
    }

    public static Builder builder() {
        return new Builder();
    }

    public static class Builder {

        private boolean built = false;

        private InetSocketAddress bindAddress;
        private InetSocketAddress secureBindAddress;
        private ModelController modelController;
        private SecurityRealm securityRealm;
        private HttpAuthenticationFactory httpAuthenticationFactory;
        private ControlledProcessStateService controlledProcessStateService;
        private ConsoleMode consoleMode;
        private String consoleSlot;
        private ChannelUpgradeHandler upgradeHandler;
        private ManagementHttpRequestProcessor managementHttpRequestProcessor;
        private Collection<String> allowedOrigins;

        private Builder() {
        }

        public Builder setBindAddress(InetSocketAddress bindAddress) {
            assertNotBuilt();
            this.bindAddress = bindAddress;

            return this;
        }

        public Builder setSecureBindAddress(InetSocketAddress secureBindAddress) {
            assertNotBuilt();
            this.secureBindAddress = secureBindAddress;

            return this;
        }

        public Builder setModelController(ModelController modelController) {
            assertNotBuilt();
            this.modelController = modelController;

            return this;
        }

        public Builder setSecurityRealm(SecurityRealm securityRealm) {
            assertNotBuilt();
            this.securityRealm = securityRealm;

            return this;
        }

        public Builder setHttpServerAuthentication(HttpAuthenticationFactory httpAuthenticationFactory) {
            assertNotBuilt();
            this.httpAuthenticationFactory = httpAuthenticationFactory;

            return this;
        }

        public Builder setControlledProcessStateService(ControlledProcessStateService controlledProcessStateService) {
            assertNotBuilt();
            this.controlledProcessStateService = controlledProcessStateService;

            return this;
        }

        public Builder setConsoleMode(ConsoleMode consoleMode) {
            assertNotBuilt();
            this.consoleMode = consoleMode;

            return this;
        }

        public Builder setConsoleSlot(String consoleSlot) {
            assertNotBuilt();
            this.consoleSlot = consoleSlot;

            return this;
        }

        public Builder setChannelUpgradeHandler(ChannelUpgradeHandler upgradeHandler) {
            assertNotBuilt();
            this.upgradeHandler = upgradeHandler;

            return this;
        }

        public Builder setManagementHttpRequestProcessor(ManagementHttpRequestProcessor managementHttpRequestProcessor) {
            assertNotBuilt();
            this.managementHttpRequestProcessor = managementHttpRequestProcessor;

            return this;
        }

        public Builder setAllowedOrigins(Collection<String> allowedOrigins) {
            assertNotBuilt();
            this.allowedOrigins = allowedOrigins;

            return this;
        }

        public ManagementHttpServer build() {
            assertNotBuilt();

            ManagementHttpServer managementHttpServer = create(this);
            built = true;

            return managementHttpServer;
        }

        private void assertNotBuilt() {
            if (built) {
                throw ROOT_LOGGER.managementHttpServerAlreadyBuild();
            }
        }

    }

    /**
     * Handler to work around a bug with old XNIO versions that did not handle
     * content-length for HTTP upgrade. This should be removed when it is no longer
     * nessesary to support WF 8.x clients.
     */
    private static class UpgradeFixHandler implements HttpHandler {

        final HttpHandler next;

        private UpgradeFixHandler(HttpHandler next) {
            this.next = next;
        }

        @Override
        public void handleRequest(HttpServerExchange exchange) throws Exception {
            if(exchange.getRequestHeaders().contains(Headers.UPGRADE)) {
                exchange.addResponseWrapper((factory, ex) -> {
                    StreamSinkConduit ret = factory.create();
                    if(exchange.getResponseHeaders().contains(Headers.UPGRADE)) {
                        exchange.getResponseHeaders().add(Headers.CONTENT_LENGTH, "0");
                    }
                    return ret;
                });
            }
            next.handleRequest(exchange);
        }
    }

}<|MERGE_RESOLUTION|>--- conflicted
+++ resolved
@@ -117,13 +117,8 @@
     private final SSLContext sslContext;
     private final SslClientAuthMode sslClientAuthMode;
 
-<<<<<<< HEAD
-    private ManagementHttpServer(HttpOpenListener openListener, InetSocketAddress httpAddress, InetSocketAddress secureAddress, SSLContext sslContext, SslClientAuthMode sslClientAuthMode) {
-=======
-
     private ManagementHttpServer(HttpOpenListener openListener, InetSocketAddress httpAddress, InetSocketAddress secureAddress, SSLContext sslContext,
                                  SslClientAuthMode sslClientAuthMode, XnioWorker worker) {
->>>>>>> e998d2bb
         this.openListener = openListener;
         this.httpAddress = httpAddress;
         this.secureAddress = secureAddress;
@@ -169,7 +164,6 @@
         IoUtils.safeClose(secureServer);
     }
 
-<<<<<<< HEAD
     private static SSLContext getSSLContext(Builder builder) {
         if (builder.httpAuthenticationFactory != null) {
             throw new IllegalStateException("Obtaining a SSLContext from a SecurityDomain not currently supported.");
@@ -179,12 +173,6 @@
             throw ROOT_LOGGER.noRealmOrDomain();
         }
     }
-=======
-    public static ManagementHttpServer create(InetSocketAddress bindAddress, InetSocketAddress secureBindAddress, int backlog,
-                                              ModelController modelController, SecurityRealm securityRealm, ControlledProcessStateService controlledProcessStateService,
-                                              ConsoleMode consoleMode, String consoleSlot, final ChannelUpgradeHandler upgradeHandler,
-                                              ManagementHttpRequestProcessor managementHttpRequestProcessor, Collection<String> allowedOrigins, XnioWorker worker) throws IOException, StartException {
->>>>>>> e998d2bb
 
     private static SslClientAuthMode getSslClientAuthMode(Builder builder) {
         if (builder.httpAuthenticationFactory != null) {
@@ -228,14 +216,8 @@
             secureRedirectPort = -1;
         }
 
-<<<<<<< HEAD
         setupOpenListener(openListener, secureRedirectPort, builder);
-        return new ManagementHttpServer(openListener, builder.bindAddress, builder.secureBindAddress, sslContext, sslClientAuthMode);
-=======
-        setupOpenListener(openListener, modelController, consoleMode, consoleSlot, controlledProcessStateService,
-                secureRedirectPort, securityRealm, upgradeHandler, managementHttpRequestProcessor, allowedOrigins);
-        return new ManagementHttpServer(openListener, bindAddress, secureBindAddress, sslContext, sslClientAuthMode, worker);
->>>>>>> e998d2bb
+        return new ManagementHttpServer(openListener, builder.bindAddress, builder.secureBindAddress, sslContext, sslClientAuthMode, builder.worker);
     }
 
     private static void addRedirectRedinessHandler(PathHandler pathHandler, ResourceHandlerDefinition consoleHandler, Builder builder) {
@@ -406,6 +388,7 @@
         private ChannelUpgradeHandler upgradeHandler;
         private ManagementHttpRequestProcessor managementHttpRequestProcessor;
         private Collection<String> allowedOrigins;
+        private XnioWorker worker;
 
         private Builder() {
         }
@@ -483,6 +466,13 @@
         public Builder setAllowedOrigins(Collection<String> allowedOrigins) {
             assertNotBuilt();
             this.allowedOrigins = allowedOrigins;
+
+            return this;
+        }
+
+        public Builder setWorker(XnioWorker worker) {
+            assertNotBuilt();
+            this.worker = worker;
 
             return this;
         }
