--- conflicted
+++ resolved
@@ -31,7 +31,6 @@
 import org.jboss.as.controller.operations.validation.IntRangeValidator;
 import org.jboss.as.controller.operations.validation.StringLengthValidator;
 import org.jboss.as.controller.registry.AttributeAccess;
-import org.jboss.as.controller.registry.ManagementResourceRegistration;
 import org.jboss.as.controller.registry.OperationEntry;
 import org.jboss.as.host.controller.HostModelUtil;
 import org.jboss.as.host.controller.operations.LocalHostControllerInfoImpl;
@@ -50,11 +49,7 @@
             .setAllowExpression(true).setValidator(new StringLengthValidator(1, Integer.MAX_VALUE, false, true))
             .setFlags(AttributeAccess.Flag.RESTART_ALL_SERVICES)
             .addAccessConstraint(SensitiveTargetAccessConstraintDefinition.SOCKET_CONFIG)
-<<<<<<< HEAD
             .setCapabilityReference("org.wildfly.network.interface", NATIVE_MANAGEMENT_RUNTIME_CAPABILITY)
-=======
-            .setCapabilityReference("org.wildfly.network.interface", NATIVE_MANAGEMENT_CAPABILITY)
->>>>>>> f220cf9e
             .build();
 
     public static final SimpleAttributeDefinition NATIVE_PORT = new SimpleAttributeDefinitionBuilder(ModelDescriptionConstants.PORT, ModelType.INT, false)
@@ -79,9 +74,4 @@
         return ATTRIBUTE_DEFINITIONS;
     }
 
-    @Override
-    public void registerCapabilities(ManagementResourceRegistration resourceRegistration) {
-        resourceRegistration.registerCapability(NATIVE_MANAGEMENT_RUNTIME_CAPABILITY);
-    }
-
 }