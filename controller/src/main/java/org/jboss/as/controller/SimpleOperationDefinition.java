/*
 *
 *  * JBoss, Home of Professional Open Source.
 *  * Copyright 2012, Red Hat, Inc., and individual contributors
 *  * as indicated by the @author tags. See the copyright.txt file in the
 *  * distribution for a full listing of individual contributors.
 *  *
 *  * This is free software; you can redistribute it and/or modify it
 *  * under the terms of the GNU Lesser General Public License as
 *  * published by the Free Software Foundation; either version 2.1 of
 *  * the License, or (at your option) any later version.
 *  *
 *  * This software is distributed in the hope that it will be useful,
 *  * but WITHOUT ANY WARRANTY; without even the implied warranty of
 *  * MERCHANTABILITY or FITNESS FOR A PARTICULAR PURPOSE. See the GNU
 *  * Lesser General Public License for more details.
 *  *
 *  * You should have received a copy of the GNU Lesser General Public
 *  * License along with this software; if not, write to the Free
 *  * Software Foundation, Inc., 51 Franklin St, Fifth Floor, Boston, MA
 *  * 02110-1301 USA, or see the FSF site: http://www.fsf.org.
 *
 */

package org.jboss.as.controller;

import java.util.EnumSet;
import java.util.Locale;

import org.jboss.as.controller.access.management.AccessConstraintDefinition;
import org.jboss.as.controller.descriptions.DefaultOperationDescriptionProvider;
import org.jboss.as.controller.descriptions.DescriptionProvider;
import org.jboss.as.controller.descriptions.ResourceDescriptionResolver;
import org.jboss.as.controller.registry.OperationEntry;
import org.jboss.as.controller.registry.OperationEntry.EntryType;
import org.jboss.dmr.ModelNode;
import org.jboss.dmr.ModelType;

/**
 * Defining characteristics of operation in a {@link org.jboss.as.controller.registry.Resource}
 * SimpleOperationDefinition is simplest implementation that uses {@link DefaultOperationDescriptionProvider} for generating description of operation
 * if more complex DescriptionProvider user should extend this class or {@link OperationDefinition} and provide its own {@link DescriptionProvider}
 *
 * @author <a href="mailto:tomaz.cerar@redhat.com">Tomaz Cerar</a>
 */
public class SimpleOperationDefinition extends OperationDefinition {

    final ResourceDescriptionResolver resolver;
    final ResourceDescriptionResolver attributeResolver;
    private final boolean forceDefaultDescriptionProvider;

    @SuppressWarnings("deprecation")
    public SimpleOperationDefinition(final String name, final ResourceDescriptionResolver resolver) {
        this(name, resolver, EnumSet.noneOf(OperationEntry.Flag.class));
    }

    @SuppressWarnings("deprecation")
    public SimpleOperationDefinition(final String name, final ResourceDescriptionResolver resolver, AttributeDefinition... parameters) {
        this(name, resolver, OperationEntry.EntryType.PUBLIC, EnumSet.noneOf(OperationEntry.Flag.class), parameters);
    }


    /** @deprecated use {@link org.jboss.as.controller.SimpleOperationDefinitionBuilder} */
    @Deprecated
    public SimpleOperationDefinition(final String name, final ResourceDescriptionResolver resolver, final EnumSet<OperationEntry.Flag> flags) {
        this(name, resolver, OperationEntry.EntryType.PUBLIC, flags, new AttributeDefinition[0]);
    }

    /** @deprecated use {@link org.jboss.as.controller.SimpleOperationDefinitionBuilder} */
    @Deprecated
    @SuppressWarnings("deprecation")
    public SimpleOperationDefinition(final String name, final ResourceDescriptionResolver resolver, OperationEntry.EntryType entryType, EnumSet<OperationEntry.Flag> flags) {
        this(name, resolver, entryType, flags, new AttributeDefinition[0]);
    }

    /** @deprecated use {@link org.jboss.as.controller.SimpleOperationDefinitionBuilder} */
    @Deprecated
    @SuppressWarnings("deprecation")
    public SimpleOperationDefinition(final String name, final ResourceDescriptionResolver resolver, OperationEntry.EntryType entryType, EnumSet<OperationEntry.Flag> flags, AttributeDefinition... parameters) {
        this(name, resolver, resolver, entryType, flags, null, null, false, null, null, parameters);
    }

    /** @deprecated use {@link org.jboss.as.controller.SimpleOperationDefinitionBuilder} */
    @Deprecated
    @SuppressWarnings("deprecation")
    protected SimpleOperationDefinition(final String name,
                                     final ResourceDescriptionResolver resolver,
                                     final ResourceDescriptionResolver attributeResolver,
                                     final OperationEntry.EntryType entryType,
                                     final EnumSet<OperationEntry.Flag> flags,
                                     final ModelType replyType,
                                     final ModelType replyValueType,
                                     final boolean replyAllowNull,
                                     final DeprecationData deprecationData,
                                     final AttributeDefinition[] replyParameters,
                                     final AttributeDefinition... parameters) {
        super(name, entryType, flags, replyType, replyValueType, replyAllowNull, deprecationData, replyParameters, parameters);
        this.resolver = resolver;
        this.attributeResolver = attributeResolver;
        this.forceDefaultDescriptionProvider = false;
    }

    /** @deprecated use {@link org.jboss.as.controller.SimpleOperationDefinitionBuilder} */
    @Deprecated
    @SuppressWarnings("deprecation")
    protected SimpleOperationDefinition(final String name,
            final ResourceDescriptionResolver resolver,
            final ResourceDescriptionResolver attributeResolver,
            final OperationEntry.EntryType entryType,
            final EnumSet<OperationEntry.Flag> flags,
            final ModelType replyType,
            final ModelType replyValueType,
            final boolean replyAllowNull,
            final DeprecationData deprecationData,
            final AttributeDefinition[] replyParameters,
            final AttributeDefinition[] parameters,
            final AccessConstraintDefinition[] accessConstraints) {
        super(name, entryType, flags, replyType, replyValueType, replyAllowNull, deprecationData, replyParameters, parameters, accessConstraints);
        this.resolver = resolver;
        this.attributeResolver = attributeResolver;
        this.forceDefaultDescriptionProvider = false;
    }

    protected SimpleOperationDefinition(SimpleOperationDefinitionBuilder builder) {
        super(builder);
        this.resolver = builder.resolver;
        this.attributeResolver = builder.attributeResolver;
<<<<<<< HEAD
=======
        this.forceDefaultDescriptionProvider = builder.forceDefaultDescriptionProvider;
>>>>>>> f220cf9e
    }

    @Override
    public DescriptionProvider getDescriptionProvider() {
        if (entryType == EntryType.PRIVATE && !forceDefaultDescriptionProvider) {
            return PRIVATE_PROVIDER;
        }
        if (descriptionProvider !=null) {
            return descriptionProvider;
        }
        return new DefaultOperationDescriptionProvider(getName(), resolver, attributeResolver, replyType, replyValueType, replyAllowNull, deprecationData, replyParameters, parameters, accessConstraints);
    }

    private static DescriptionProvider PRIVATE_PROVIDER = new DescriptionProvider() {
        @Override
        public ModelNode getModelDescription(Locale locale) {
            return new ModelNode();
        }
    };

}<|MERGE_RESOLUTION|>--- conflicted
+++ resolved
@@ -125,10 +125,7 @@
         super(builder);
         this.resolver = builder.resolver;
         this.attributeResolver = builder.attributeResolver;
-<<<<<<< HEAD
-=======
         this.forceDefaultDescriptionProvider = builder.forceDefaultDescriptionProvider;
->>>>>>> f220cf9e
     }
 
     @Override
