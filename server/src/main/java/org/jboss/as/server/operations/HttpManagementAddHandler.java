--- conflicted
+++ resolved
@@ -22,26 +22,23 @@
 
 package org.jboss.as.server.operations;
 
-<<<<<<< HEAD
+
 import static org.jboss.as.controller.capability.RuntimeCapability.buildDynamicCapabilityName;
-=======
+
 import static org.jboss.as.remoting.RemotingHttpUpgradeService.HTTP_UPGRADE_REGISTRY;
->>>>>>> 05d21c03
+
 import static org.jboss.as.server.mgmt.HttpManagementResourceDefinition.SECURE_SOCKET_BINDING;
 import static org.jboss.as.server.mgmt.HttpManagementResourceDefinition.SOCKET_BINDING;
 import static org.jboss.as.server.mgmt.HttpManagementResourceDefinition.SOCKET_BINDING_CAPABILITY_NAME;
 
 import java.util.concurrent.Executor;
 
-<<<<<<< HEAD
 import javax.net.ssl.SSLContext;
 
-=======
 import io.undertow.server.ListenerRegistry;
 import java.util.Arrays;
 import java.util.Collections;
 import java.util.List;
->>>>>>> 05d21c03
 import org.jboss.as.controller.ControlledProcessStateService;
 import org.jboss.as.controller.ModelController;
 import org.jboss.as.controller.OperationContext;
@@ -80,7 +77,6 @@
 import org.wildfly.security.manager.WildFlySecurityManager;
 import org.xnio.XnioWorker;
 
-import io.undertow.server.ListenerRegistry;
 
 /**
  * A handler that activates the HTTP management API on a Server.
@@ -205,14 +201,10 @@
                 httpConnectorName = ManagementRemotingServices.HTTPS_CONNECTOR;
             }
 
-<<<<<<< HEAD
             RemotingHttpUpgradeService.installServices(context, ManagementRemotingServices.HTTP_CONNECTOR, httpConnectorName,
                     ManagementRemotingServices.MANAGEMENT_ENDPOINT, commonPolicy.getConnectorOptions(), securityRealm, commonPolicy.getSaslServerAuthentication());
-=======
-            RemotingHttpUpgradeService.installServices(serviceTarget, ManagementRemotingServices.HTTP_CONNECTOR, httpConnectorName,
-                    ManagementRemotingServices.MANAGEMENT_ENDPOINT, commonPolicy.getConnectorOptions());
+
             return Arrays.asList(UndertowHttpManagementService.SERVICE_NAME, HTTP_UPGRADE_REGISTRY.append(httpConnectorName));
->>>>>>> 05d21c03
         }
         return Collections.singletonList(UndertowHttpManagementService.SERVICE_NAME);
     }
